[project]
name = "whisperspeech-webui"
<<<<<<< HEAD
version = "4.0.0"
=======
version = "4.1.0"
>>>>>>> 14d9f156
description = "Web UI for WhisperSpeech"
readme = "README.md"
requires-python = ">=3.13,<3.14"
dependencies = [
    "babel==2.16.0",
    "gradio==5.43.1",
    "rich-argparse==1.7.1",
    "webdataset==0.2.111",
    "whisperspeech==0.8.9",
]

[project.optional-dependencies]
cpu = [
    "torch==2.7.1", 
    "torchaudio==2.7.1"
]
cuda = [
    "torch==2.7.1", 
    "torchaudio==2.7.1"
]
rocm = [
    "torch==2.7.1",
    "torchaudio==2.7.1",
    "pytorch-triton-rocm"
]

[tool.uv.sources]
torch = [
    { index = "pytorch-cpu", extra = "cpu" },
    { index = "pytorch-cuda", extra = "cuda" },
    { index = "pytorch-rocm", extra = "rocm" }
]

torchaudio = [
    { index = "pytorch-cpu", extra = "cpu" },
    { index = "pytorch-cuda", extra = "cuda" },
    { index = "pytorch-rocm", extra = "rocm" }
]

pytorch-triton-rocm = [
    { index = "pytorch-rocm", extra = "rocm" }
    ]

[tool.uv]
conflicts = [
    [
        { extra = "cpu" },
        { extra = "cuda" }, 
        { extra = "rocm" }
    ]
]

[[tool.uv.index]]
name = "pytorch-cpu"
url = "https://download.pytorch.org/whl/cpu"
explicit = true

[[tool.uv.index]]
name = "pytorch-cuda"
url = "https://download.pytorch.org/whl/cu128"
explicit = true

[[tool.uv.index]]
name = "pytorch-rocm"
url = "https://download.pytorch.org/whl/rocm6.3"
explicit = true<|MERGE_RESOLUTION|>--- conflicted
+++ resolved
@@ -1,10 +1,6 @@
 [project]
 name = "whisperspeech-webui"
-<<<<<<< HEAD
-version = "4.0.0"
-=======
 version = "4.1.0"
->>>>>>> 14d9f156
 description = "Web UI for WhisperSpeech"
 readme = "README.md"
 requires-python = ">=3.13,<3.14"
